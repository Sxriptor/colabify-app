--- conflicted
+++ resolved
@@ -135,15 +135,6 @@
         .order('created_at', { ascending: false })
         .limit(50) // Limit to avoid too many notifications
 
-<<<<<<< HEAD
-      if (error) throw error
-
-      // Transform the data to match our interface (Supabase may return arrays for relations)
-      const transformedData = (data || []).map(item => ({
-        ...item,
-        project: Array.isArray(item.project) ? item.project[0] : item.project,
-        repository: Array.isArray(item.repository) ? item.repository[0] : item.repository
-=======
       if (error) {
         console.error('Error fetching notifications:', error)
         throw error
@@ -159,7 +150,6 @@
         payload: notification.data,
         project: notification.data?.project_id ? { id: notification.data.project_id, name: '' } : undefined,
         repository: notification.data?.repository_id ? { id: notification.data.repository_id, name: '', full_name: '' } : undefined
->>>>>>> f6d69739
       }))
 
       setNotifications(transformedData)
